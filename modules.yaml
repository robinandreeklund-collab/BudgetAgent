modules:
  import_bank_data:
    description: Läser in bankutdrag från olika format (CSV, Excel, JSON)
    yaml_config: [settings_panel.yaml]
    functions:
      - name: load_file
        input: path: str
        output: DataFrame
        description: Läser in filen och returnerar rådata
      - name: detect_format
        input: data: DataFrame
        output: str
        description: Identifierar bankformat
      - name: normalize_columns
        input: data: DataFrame, format: str
        output: DataFrame
        description: Standardiserar kolumnnamn

  parse_transactions:
    description: Extraherar och strukturerar transaktioner från rådata
    functions:
      - name: parse_dates
        input: data: DataFrame
        output: DataFrame
        description: Konverterar datum till ISO-format
      - name: clean_descriptions
        input: data: DataFrame
        output: DataFrame
        description: Rensar textfält
      - name: extract_metadata
        input: data: DataFrame
        output: DataFrame
        description: Identifierar butik, plats, kategori

  categorize_expenses:
    description: Kategoriserar transaktioner automatiskt eller manuellt
    yaml_config: [categorization_rules.yaml]
    functions:
      - name: auto_categorize
        input: data: DataFrame, rules: dict
        output: DataFrame
        description: Automatisk kategorisering
      - name: manual_override
        input: data: DataFrame, overrides: dict
        output: DataFrame
        description: Manuell justering
      - name: update_category_map
        input: new_rules: dict
        output: None
        description: Uppdaterar regelbas

  parse_pdf_bills:
    description: Extraherar fakturor från PDF och konverterar till YAML-format
    yaml_output: [upcoming_bills.yaml]
    dependencies: [pdfplumber, pytesseract, pdf2image, re]
    functions:
      - name: extract_text_from_pdf
        input: file_path: str
        output: str
        description: Läser text från PDF
      - name: extract_bills_from_text
        input: raw_text: str
        output: List[dict]
        description: Identifierar fakturablock och extraherar fält
      - name: validate_bill_structure
        input: bill: dict
        output: bool
        description: Säkerställer korrekt format
      - name: write_bills_to_yaml
        input: bills: List[dict], yaml_path: str
        output: None
        description: Skriver fakturor till YAML
      - name: extract_text_with_ocr
        input: file_path: str
        output: str
        description: OCR för bildbaserade fakturor

  upcoming_bills:
    description: Hanterar framtida fakturor med belopp, datum och kategori
    yaml_config: [upcoming_bills.yaml]
    functions:
      - name: add_bill
        input: name, amount, due_date, category
        output: None
        description: Lägger till faktura
      - name: get_upcoming_bills
        input: month: str
        output: List[dict]
        description: Hämtar fakturor för månad
      - name: validate_bill_format
        input: bill: dict
        output: bool
        description: Validerar fakturapost

  income_tracker:
    description: Registrerar inkomster per person
    yaml_config: [income_tracker.yaml]
    functions:
      - name: add_income
        input: person, source, amount, date, recurring
        output: None
        description: Lägger till inkomst
      - name: get_monthly_income
        input: person, month
        output: float
        description: Summerar inkomster
      - name: forecast_income
        input: months: int
        output: dict
        description: Prognos för framtida inkomster

  net_balance_splitter:
    description: Fördelar kvarvarande pengar efter utgifter
    yaml_config: [net_balance_splitter.yaml]
    functions:
      - name: split_balance
        input: total_income: dict, total_expenses: dict, rule: str
        output: dict
        description: Fördelar saldo
      - name: apply_custom_ratio
        input: ratio: dict
        output: None
        description: Anpassad fördelning
      - name: calculate_shared_vs_individual
        input: expenses: DataFrame
        output: dict
        description: Separera gemensamma och individuella utgifter

  forecast_engine:
    description: Simulerar framtida saldo baserat på historik och planerade poster
    yaml_config: [forecast_engine.yaml]
    functions:
      - name: calculate_historical_average
        input: data: DataFrame, window: int
        output: dict
        description: Genomsnitt per kategori
      - name: inject_future_income_and_bills
        input: income: list, bills: list
        output: dict
        description: Skapar kassaflöde
      - name: simulate_monthly_balance
        input: months: int
        output: DataFrame
        description: Saldo per månad
      - name: compare_scenarios
        input: scenarios: list
        output: dict
        description: Jämför framtidsscenarier

  alerts_and_insights:
    description: Genererar varningar och insikter baserat på forecast och regler
    yaml_config: [settings_panel.yaml]
    functions:
      - name: check_budget_thresholds
        input: data: DataFrame, thresholds: dict
        output: List[str]
        description: Identifierar överskridna gränser
      - name: generate_insights
        input: data: DataFrame
        output: List[str]
        description: Skapar insikter
      - name: recommend_actions
        input: insight: str
        output: str
        description: Ger rekommendationer

  dashboard_ui:
    description: Dash-gränssnitt för visualisering, inmatning och agentinteraktion
    yaml_config: [settings_panel.yaml, forecast_engine.yaml, income_tracker.yaml]
    functions:
      - name: render_dashboard
        input: null
        output: null
        description: Startar Dash-app
      - name: update_forecast_graph
        input: data: DataFrame
        output: Dash component
        description: Visualiserar saldo
      - name: input_panel
        input: null
        output: Dash layout
        description: Formulär för inmatning
      - name: agent_query_interface
        input: null
        output: Dash layout
        description: Frågefält för interaktiv analys

  settings_panel:
    description: Hanterar alla inställningar via sliders, dropdowns och toggles
    yaml_config: [settings_panel.yaml]
    functions:
      - name: load_settings
        input: yaml_path: str
        output: dict
        description: Läser in inställningar
      - name: render_controls
        input: settings: dict
        output: Dash layout
        description: Skapar UI-komponenter
      - name: update_settings
        input: new_values: dict
        output: None
<<<<<<< HEAD
        description: Sparar ändringar till YAML
    yaml: settings_panel.yaml

  parse_pdf_bills:
    description: Extraherar fakturainformation från PDF-filer och konverterar till YAML-format för kommande fakturor
    functions:
      - name: extract_text_from_pdf
        input: file_path: str
        output: str
        description: Läser text från PDF-sidor och returnerar som sträng
      - name: extract_bills_from_text
        input: raw_text: str
        output: List[dict]
        description: Identifierar fakturor i texten via regex eller heuristik
      - name: validate_bill_structure
        input: bill: dict
        output: bool
        description: Säkerställer att varje faktura har korrekt format och fält
      - name: write_bills_to_yaml
        input: bills: List[dict], yaml_path: str
        output: None
        description: Lägger till extraherade fakturor i upcoming_bills.yaml
      - name: extract_text_with_ocr
        input: file_path: str
        output: str
        description: (Valbar) Använder OCR för att tolka bildbaserade fakturor
    yaml: parse_pdf_bills.yaml
    dependencies:
      - pdfplumber
      - pytesseract (valbart för OCR)
      - pdf2image (valbart för bildbaserade fakturor)
=======
        description: Sparar ändringar
>>>>>>> 541339a5
<|MERGE_RESOLUTION|>--- conflicted
+++ resolved
@@ -200,7 +200,6 @@
       - name: update_settings
         input: new_values: dict
         output: None
-<<<<<<< HEAD
         description: Sparar ändringar till YAML
     yaml: settings_panel.yaml
 
@@ -231,7 +230,4 @@
     dependencies:
       - pdfplumber
       - pytesseract (valbart för OCR)
-      - pdf2image (valbart för bildbaserade fakturor)
-=======
-        description: Sparar ändringar
->>>>>>> 541339a5
+      - pdf2image (valbart för bildbaserade fakturor)